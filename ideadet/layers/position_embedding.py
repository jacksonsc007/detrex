# coding=utf-8
# Copyright 2022 The IDEA Authors. All rights reserved.
#
# Licensed under the Apache License, Version 2.0 (the "License");
# you may not use this file except in compliance with the License.
# You may obtain a copy of the License at
#
#     http://www.apache.org/licenses/LICENSE-2.0
#
# Unless required by applicable law or agreed to in writing, software
# distributed under the License is distributed on an "AS IS" BASIS,
# WITHOUT WARRANTIES OR CONDITIONS OF ANY KIND, either express or implied.
# See the License for the specific language governing permissions and
# limitations under the License.
# ------------------------------------------------------------------------------------------------
# Various positional encodings for the transformer.
# Copyright (c) Facebook, Inc. and its affiliates. All Rights Reserved
# ------------------------------------------------------------------------------------------------
# Modified from:
# https://github.com/facebookresearch/detr/blob/main/models/position_encoding.py
# ------------------------------------------------------------------------------------------------

import math
import torch
import torch.nn as nn

from ideadet.utils.misc import NestedTensor


class PositionEmbeddingSine(nn.Module):
    """
    This is a more standard version of the position embedding, very similar to the one
    used by the Attention is all you need paper, generalized to work on images.
    """

    def __init__(self, num_pos_feats=64, temperature=10000, normalize=False, scale=None):
        super().__init__()
        self.num_pos_feats = num_pos_feats
        self.temperature = temperature
        self.normalize = normalize
        if scale is not None and normalize is False:
            raise ValueError("normalize should be True if scale is passed")
        if scale is None:
            scale = 2 * math.pi
        self.scale = scale

    def forward(self, tensor_list: NestedTensor):
        x = tensor_list.tensors
        mask = tensor_list.mask
        assert mask is not None
        not_mask = ~mask
        y_embed = not_mask.cumsum(1, dtype=torch.float32)
        x_embed = not_mask.cumsum(2, dtype=torch.float32)
        if self.normalize:
            eps = 1e-6
            y_embed = y_embed / (y_embed[:, -1:, :] + eps) * self.scale
            x_embed = x_embed / (x_embed[:, :, -1:] + eps) * self.scale

        dim_t = torch.arange(self.num_pos_feats, dtype=torch.float32, device=x.device)
        dim_t = self.temperature ** (
            2 * torch.div(dim_t, 2, rounding_mode="floor") / self.num_pos_feats
        )

        pos_x = x_embed[:, :, :, None] / dim_t
        pos_y = y_embed[:, :, :, None] / dim_t
        pos_x = torch.stack(
            (pos_x[:, :, :, 0::2].sin(), pos_x[:, :, :, 1::2].cos()), dim=4
        ).flatten(3)
        pos_y = torch.stack(
            (pos_y[:, :, :, 0::2].sin(), pos_y[:, :, :, 1::2].cos()), dim=4
        ).flatten(3)
        pos = torch.cat((pos_y, pos_x), dim=3).permute(0, 3, 1, 2)
        return pos


class PositionEmbeddingLearned(nn.Module):
    """
    Absolute pos embedding, learned.
    """

    def __init__(self, num_pos_feats=256):
        super().__init__()
        self.row_embed = nn.Embedding(50, num_pos_feats)
        self.col_embed = nn.Embedding(50, num_pos_feats)
        self.reset_parameters()

    def reset_parameters(self):
        nn.init.uniform_(self.row_embed.weight)
        nn.init.uniform_(self.col_embed.weight)

    def forward(self, tensor_list: NestedTensor):
        x = tensor_list.tensors
        h, w = x.shape[-2:]
        i = torch.arange(w, device=x.device)
        j = torch.arange(h, device=x.device)
        x_emb = self.col_embed(i)
        y_emb = self.row_embed(j)
        pos = (
            torch.cat(
                [
                    x_emb.unsqueeze(0).repeat(h, 1, 1),
                    y_emb.unsqueeze(1).repeat(1, w, 1),
                ],
                dim=-1,
            )
            .permute(2, 0, 1)
            .unsqueeze(0)
            .repeat(x.shape[0], 1, 1, 1)
        )
        return pos

<<<<<<< HEAD

def gen_sineembed_for_position(pos_tensor):
    # n_query, bs, _ = pos_tensor.size()
    # sineembed_tensor = torch.zeros(n_query, bs, 256)
    scale = 2 * math.pi
    dim_t = torch.arange(128, dtype=torch.float32, device=pos_tensor.device)
    dim_t = 10000 ** (2 * torch.div(dim_t, 2, rounding_mode="floor") / 128)
    x_embed = pos_tensor[:, :, 0] * scale
    y_embed = pos_tensor[:, :, 1] * scale
    pos_x = x_embed[:, :, None] / dim_t
    pos_y = y_embed[:, :, None] / dim_t
    pos_x = torch.stack((pos_x[:, :, 0::2].sin(), pos_x[:, :, 1::2].cos()), dim=3).flatten(2)
    pos_y = torch.stack((pos_y[:, :, 0::2].sin(), pos_y[:, :, 1::2].cos()), dim=3).flatten(2)
    if pos_tensor.size(-1) == 2:
        pos = torch.cat((pos_y, pos_x), dim=2)
    elif pos_tensor.size(-1) == 4:
        w_embed = pos_tensor[:, :, 2] * scale
        pos_w = w_embed[:, :, None] / dim_t
        pos_w = torch.stack((pos_w[:, :, 0::2].sin(), pos_w[:, :, 1::2].cos()), dim=3).flatten(2)

        h_embed = pos_tensor[:, :, 3] * scale
        pos_h = h_embed[:, :, None] / dim_t
        pos_h = torch.stack((pos_h[:, :, 0::2].sin(), pos_h[:, :, 1::2].cos()), dim=3).flatten(2)

        pos = torch.cat((pos_y, pos_x, pos_w, pos_h), dim=2)
    else:
        raise ValueError("Unknown pos_tensor shape(-1):{}".format(pos_tensor.size(-1)))
    return pos
=======
def get_sine_pos_embed(pos_tensor: torch.Tensor, num_pos_feats: int = 128, temperature: int = 10000, exchange_xy: bool = True):
    """generate sine position embedding from a position tensor

    Args:
        pos_tensor (torch.Tensor): shape: [..., n].
        num_pos_feats (int): projected shape for each float in the tensor.
        temperature (int): temperature in the sine/cosine function.
        exchange_xy (bool, optional): exchange pos x and pos y. \
            For example, input tensor is [x,y], the results will be [pos(y), pos(x)]. Defaults to True.

    Returns:
        pos_embed (torch.Tensor): shape: [..., n*num_pos_feats].
    """
    scale = 2 * math.pi
    dim_t = torch.arange(num_pos_feats, dtype=torch.float32, device=pos_tensor.device)
    dim_t = temperature ** (2 * torch.div(dim_t, 2, rounding_mode="floor") / num_pos_feats)

    def sine_func(x: torch.Tensor):
        sin_x = x * scale / dim_t
        sin_x = torch.stack((sin_x[:, :, 0::2].sin(), sin_x[:, :, 1::2].cos()), dim=3).flatten(2)
        return sin_x

    pos_res = [sine_func(x) for x in pos_tensor.split([1] * pos_tensor.shape[-1], dim=-1)]
    if exchange_xy:
        pos_res[0], pos_res[1] = pos_res[1], pos_res[0]
    pos_res = torch.cat(pos_res, dim=2)
    return pos_res
>>>>>>> f65dcacf
<|MERGE_RESOLUTION|>--- conflicted
+++ resolved
@@ -109,36 +109,7 @@
         )
         return pos
 
-<<<<<<< HEAD
 
-def gen_sineembed_for_position(pos_tensor):
-    # n_query, bs, _ = pos_tensor.size()
-    # sineembed_tensor = torch.zeros(n_query, bs, 256)
-    scale = 2 * math.pi
-    dim_t = torch.arange(128, dtype=torch.float32, device=pos_tensor.device)
-    dim_t = 10000 ** (2 * torch.div(dim_t, 2, rounding_mode="floor") / 128)
-    x_embed = pos_tensor[:, :, 0] * scale
-    y_embed = pos_tensor[:, :, 1] * scale
-    pos_x = x_embed[:, :, None] / dim_t
-    pos_y = y_embed[:, :, None] / dim_t
-    pos_x = torch.stack((pos_x[:, :, 0::2].sin(), pos_x[:, :, 1::2].cos()), dim=3).flatten(2)
-    pos_y = torch.stack((pos_y[:, :, 0::2].sin(), pos_y[:, :, 1::2].cos()), dim=3).flatten(2)
-    if pos_tensor.size(-1) == 2:
-        pos = torch.cat((pos_y, pos_x), dim=2)
-    elif pos_tensor.size(-1) == 4:
-        w_embed = pos_tensor[:, :, 2] * scale
-        pos_w = w_embed[:, :, None] / dim_t
-        pos_w = torch.stack((pos_w[:, :, 0::2].sin(), pos_w[:, :, 1::2].cos()), dim=3).flatten(2)
-
-        h_embed = pos_tensor[:, :, 3] * scale
-        pos_h = h_embed[:, :, None] / dim_t
-        pos_h = torch.stack((pos_h[:, :, 0::2].sin(), pos_h[:, :, 1::2].cos()), dim=3).flatten(2)
-
-        pos = torch.cat((pos_y, pos_x, pos_w, pos_h), dim=2)
-    else:
-        raise ValueError("Unknown pos_tensor shape(-1):{}".format(pos_tensor.size(-1)))
-    return pos
-=======
 def get_sine_pos_embed(pos_tensor: torch.Tensor, num_pos_feats: int = 128, temperature: int = 10000, exchange_xy: bool = True):
     """generate sine position embedding from a position tensor
 
@@ -165,5 +136,4 @@
     if exchange_xy:
         pos_res[0], pos_res[1] = pos_res[1], pos_res[0]
     pos_res = torch.cat(pos_res, dim=2)
-    return pos_res
->>>>>>> f65dcacf
+    return pos_res